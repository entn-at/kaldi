--- conflicted
+++ resolved
@@ -34,112 +34,7 @@
 #include "util/timer.h"
 #include "lat/kaldi-lattice.h" // for {Compact}LatticeArc
 
-<<<<<<< HEAD
-using fst::SymbolTable;
-using fst::VectorFst;
-using fst::StdArc;
-using kaldi::BaseFloat;
-using std::string;
-using std::vector;
-using kaldi::LatticeWeight;
-using kaldi::LatticeArc;
-
-namespace kaldi {
-// Takes care of output.  Returns true on success.
-bool DecodeUtterance(LatticeFasterDecoder &decoder, // not const but is really an input.
-                     DecodableInterface &decodable, // not const but is really an input.
-                     const fst::SymbolTable *word_syms,
-                     std::string utt,
-                     double acoustic_scale,
-                     bool determinize,
-                     bool allow_partial,
-                     Int32VectorWriter *alignment_writer,
-                     Int32VectorWriter *words_writer,
-                     CompactLatticeWriter *compact_lattice_writer,
-                     LatticeWriter *lattice_writer,
-                     double *like_ptr) { // puts utterance's like in like_ptr on success.
-  using fst::VectorFst;
-
-  if (!decoder.Decode(&decodable)) {
-    KALDI_WARN << "Failed to decode file " << utt;
-    return false;
-  }
-  if (!decoder.ReachedFinal()) {
-    if (allow_partial) {
-      KALDI_WARN << "Outputting partial output for utterance " << utt
-                 << " since no final-state reached\n";
-    } else {
-      KALDI_WARN << "Not producing output for utterance " << utt
-                 << " since no final-state reached and "
-                 << "--allow-partial=false.\n";
-      return false;
-    }
-  }
-  double likelihood;
-  LatticeWeight weight;
-  int32 num_frames;
-  { // First do some stuff with word-level traceback...
-    VectorFst<LatticeArc> decoded;
-    decoder.GetBestPath(&decoded);
-    if (decoded.NumStates() == 0)
-      // Shouldn't really reach this point as already checked success.
-      KALDI_ERR << "Failed to get traceback for utterance " << utt;
-
-    std::vector<int32> alignment;
-    std::vector<int32> words;
-    GetLinearSymbolSequence(decoded, &alignment, &words, &weight);
-    num_frames = alignment.size();
-    if (words_writer->IsOpen())
-      words_writer->Write(utt, words);
-    if (alignment_writer->IsOpen())
-      alignment_writer->Write(utt, alignment);
-    if (word_syms != NULL) {
-      std::cerr << utt << ' ';
-      for (size_t i = 0; i < words.size(); i++) {
-        std::string s = word_syms->Find(words[i]);
-        if (s == "")
-          KALDI_ERR << "Word-id " << words[i] <<" not in symbol table.";
-        std::cerr << s << ' ';
-      }
-      std::cerr << '\n';
-    }
-    likelihood = -(weight.Value1() + weight.Value2());
-  }
-
-  if (determinize) {
-    CompactLattice fst;
-    decoder.GetLattice(&fst);
-    if (fst.NumStates() == 0)
-      KALDI_ERR << "Unexpected problem getting lattice for utterance "
-                << utt;
-    if (acoustic_scale != 0.0) // We'll write the lattice without acoustic scaling
-      fst::ScaleLattice(fst::AcousticLatticeScale(1.0 / acoustic_scale), &fst);
-    compact_lattice_writer->Write(utt, fst);
-  } else {
-    Lattice fst;
-    decoder.GetRawLattice(&fst);
-    if (fst.NumStates() == 0)
-      KALDI_ERR << "Unexpected problem getting lattice for utterance "
-                << utt;
-    fst::Connect(&fst); // Will get rid of this later... shouldn't have any
-    // disconnected states there, but we seem to.
-    if (acoustic_scale != 0.0) // We'll write the lattice without acoustic scaling
-      fst::ScaleLattice(fst::AcousticLatticeScale(1.0 / acoustic_scale), &fst);
-    lattice_writer->Write(utt, fst);
-  }
-  KALDI_LOG << "Log-like per frame for utterance " << utt << " is "
-            << (likelihood / num_frames) << " over "
-            << num_frames << " frames.";
-  KALDI_VLOG(2) << "Cost for utterance " << utt << " is "
-                << weight.Value1() << " + " << weight.Value2();
-  *like_ptr = likelihood;
-  return true;
-}
-
-}
-
-=======
->>>>>>> b42b9b73
+
 int main(int argc, char *argv[]) {
   try {
     using namespace kaldi;
@@ -269,7 +164,7 @@
           num_success++;
         } else num_fail++;
       }  // end looping over all utterances
-    }else{
+    } else {
       RandomAccessTableReader<fst::VectorFstHolder> fst_reader(fst_in_filename);
       SequentialBaseFloatMatrixReader feature_reader(feature_rspecifier);
       for (; !feature_reader.Done(); feature_reader.Next()) {
