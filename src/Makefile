--- conflicted
+++ resolved
@@ -149,12 +149,7 @@
 ### Dependency list ###
 # this is necessary for correct parallel compilation
 #1)The tools depend on all the libraries
-<<<<<<< HEAD
-
 bin fstbin gmmbin fgmmbin sgmm2bin featbin nnetbin nnet2bin nnet3bin chainbin latbin ivectorbin lmbin kwsbin online2bin rnnlmbin: \
-=======
-bin fstbin gmmbin fgmmbin sgmm2bin featbin nnetbin nnet2bin nnet3bin chainbin latbin ivectorbin lmbin kwsbin online2bin: \
->>>>>>> ce6b342d
  base matrix util feat tree gmm transform sgmm2 fstext hmm \
  lm decoder lat cudamatrix nnet nnet2 nnet3 ivector chain kws online2 rnnlm
 
